/* jshint node: true */

// TODO: Make long comparison impervious to precision loss.
// TODO: Optimize binary comparison methods.

'use strict';

/** Various utilities used across this library. */

var crypto = require('crypto');

// Shared buffer pool for all taps.
var POOL = new BufferPool(4096);

/**
 * Create a new empty buffer.
 *
 * @param size {Number} The buffer's size.
 */
function newBuffer(size) {
  if (typeof Buffer.alloc == 'function') {
    return Buffer.alloc(size);
  } else {
    return new Buffer(size);
  }
}

/**
 * Create a new buffer with the input contents.
 *
 * @param data {Array|String} The buffer's data.
 * @param enc {String} Encoding, used if data is a string.
 */
function bufferFrom(data, enc) {
  if (typeof Buffer.from == 'function') {
    return Buffer.from(data, enc);
  } else {
    return new Buffer(data, enc);
  }
}

/**
 * Uppercase the first letter of a string.
 *
 * @param s {String} The string.
 */
function capitalize(s) { return s.charAt(0).toUpperCase() + s.slice(1); }

/**
 * Compare two numbers.
 *
 * @param n1 {Number} The first one.
 * @param n2 {Number} The second one.
 */
function compare(n1, n2) { return n1 === n2 ? 0 : (n1 < n2 ? -1 : 1); }

/**
 * Get option or default if undefined.
 *
 * @param opts {Object} Options.
 * @param key {String} Name of the option.
 * @param def {...} Default value.
 *
 * This is useful mostly for true-ish defaults and false-ish values (where the
 * usual `||` idiom breaks down).
 */
function getOption(opts, key, def) {
  if (opts === undefined) {
    return def;
  }
  var value = opts[key];
  return value === undefined ? def : value;
}

/**
 * Compute a string's hash.
 *
 * @param str {String} The string to hash.
 * @param algorithm {String} The algorithm used. Defaults to MD5.
 */
function getHash(str, algorithm) {
  algorithm = algorithm || 'md5';
  var hash = crypto.createHash(algorithm);
  hash.end(str);
  return hash.read();
}

/**
 * Find index of value in array.
 *
 * @param arr {Array} Can also be a false-ish value.
 * @param v {Object} Value to find.
 *
 * Returns -1 if not found, -2 if found multiple times.
 */
function singleIndexOf(arr, v) {
  var pos = -1;
  var i, l;
  if (!arr) {
    return -1;
  }
  for (i = 0, l = arr.length; i < l; i++) {
    if (arr[i] === v) {
      if (pos >= 0) {
        return -2;
      }
      pos = i;
    }
  }
  return pos;
}

/**
 * Convert array to map.
 *
 * @param arr {Array} Elements.
 * @param fn {Function} Function returning an element's key.
 */
function toMap(arr, fn) {
  var obj = {};
  var i, elem;
  for (i = 0; i < arr.length; i++) {
    elem = arr[i];
    obj[fn(elem)] = elem;
  }
  return obj;
}

/**
 * Convert map to array of values (polyfill for `Object.values`).
 *
 * @param obj {Object} Map.
 */
function objectValues(obj) {
  return Object.keys(obj).map(function (key) { return obj[key]; });
}

/**
 * Check whether an array has duplicates.
 *
 * @param arr {Array} The array.
 * @param fn {Function} Optional function to apply to each element.
 */
function hasDuplicates(arr, fn) {
  var obj = {};
  var i, l, elem;
  for (i = 0, l = arr.length; i < l; i++) {
    elem = arr[i];
    if (fn) {
      elem = fn(elem);
    }
    if (obj[elem]) {
      return true;
    }
    obj[elem] = true;
  }
  return false;
}

/**
 * Copy properties from one object to another.
 *
 * @param src {Object} The source object.
 * @param dst {Object} The destination object.
 * @param overwrite {Boolean} Whether to overwrite existing destination
 * properties. Defaults to false.
 */
function copyOwnProperties(src, dst, overwrite) {
  if (!src) {
    return dst;
  }
  var names = Object.getOwnPropertyNames(src);
  var i, l, name;
  for (i = 0, l = names.length; i < l; i++) {
    name = names[i];
    if (!dst.hasOwnProperty(name) || overwrite) {
      var descriptor = Object.getOwnPropertyDescriptor(src, name);
      Object.defineProperty(dst, name, descriptor);
    }
  }
  return dst;
}

/**
 * Returns offset in the string of the end of JSON object (-1 if past the end).
 *
 * To keep the implementation simple, this function isn't a JSON validator. It
 * will gladly return a result for invalid JSON (which is OK since that will be
 * promptly rejected by the JSON parser). What matters is that it is guaranteed
 * to return the correct end when presented with valid JSON.
 *
 * @param str {String} Input string containing serialized JSON..
 * @param pos {Number} Starting position.
 */
function jsonEnd(str, pos) {
  pos = pos | 0;

  // Handle the case of a simple literal separately.
  var c = str.charAt(pos++);
  if (/[\d-]/.test(c)) {
    while (/[eE\d.+-]/.test(str.charAt(pos))) {
      pos++;
    }
    return pos;
  } else if (/true|null/.test(str.slice(pos - 1, pos + 3))) {
    return pos + 3;
  } else if (/false/.test(str.slice(pos - 1, pos + 4))) {
    return pos + 4;
  }

  // String, object, or array.
  var depth = 0;
  var literal = false;
  do {
    switch (c) {
    case '{':
    case '[':
      if (!literal) { depth++; }
      break;
    case '}':
    case ']':
      if (!literal && !--depth) {
        return pos;
      }
      break;
    case '"':
      literal = !literal;
      if (!depth && !literal) {
        return pos;
      }
      break;
    case '\\':
      pos++; // Skip the next character.
    }
  } while ((c = str.charAt(pos++)));

  return -1;
}

/** "Abstract" function to help with "subclassing". */
function abstractFunction() { throw new Error('abstract'); }

/**
 * Simple buffer pool to avoid allocating many small buffers.
 *
 * This provides significant speedups in recent versions of node (6+).
 */
function BufferPool(len) {
  this._len = len | 0;
  this._pos = 0;
  this._slab = newBuffer(this._len);
}

BufferPool.prototype.alloc = function (len) {
  var maxLen = this._len;
  if (len > maxLen) {
    return newBuffer(len);
  }
  if (this._pos + len > maxLen) {
    this._slab = newBuffer(maxLen);
    this._pos = 0;
  }
  return this._slab.slice(this._pos, this._pos += len);
};

/**
 * Generator of random things.
 *
 * Inspired by: http://stackoverflow.com/a/424445/1062617
 */
function Lcg(seed) {
  var a = 1103515245;
  var c = 12345;
  var m = Math.pow(2, 31);
  var state = Math.floor(seed || Math.random() * (m - 1));

  this._max = m;
  this._nextInt = function () { return state = (a * state + c) % m; };
}

Lcg.prototype.nextBoolean = function () {
  // jshint -W018
  return !!(this._nextInt() % 2);
};

Lcg.prototype.nextInt = function (start, end) {
  if (end === undefined) {
    end = start;
    start = 0;
  }
  end = end === undefined ? this._max : end;
  return start + Math.floor(this.nextFloat() * (end - start));
};

Lcg.prototype.nextFloat = function (start, end) {
  if (end === undefined) {
    end = start;
    start = 0;
  }
  end = end === undefined ? 1 : end;
  return start + (end - start) * this._nextInt() / this._max;
};

Lcg.prototype.nextString = function(len, flags) {
  len |= 0;
  flags = flags || 'aA';
  var mask = '';
  if (flags.indexOf('a') > -1) {
    mask += 'abcdefghijklmnopqrstuvwxyz';
  }
  if (flags.indexOf('A') > -1) {
    mask += 'ABCDEFGHIJKLMNOPQRSTUVWXYZ';
  }
  if (flags.indexOf('#') > -1) {
    mask += '0123456789';
  }
  if (flags.indexOf('!') > -1) {
    mask += '~`!@#$%^&*()_+-={}[]:";\'<>?,./|\\';
  }
  var result = [];
  for (var i = 0; i < len; i++) {
    result.push(this.choice(mask));
  }
  return result.join('');
};

Lcg.prototype.nextBuffer = function (len) {
  var arr = [];
  var i;
  for (i = 0; i < len; i++) {
    arr.push(this.nextInt(256));
  }
  return bufferFrom(arr);
};

Lcg.prototype.choice = function (arr) {
  var len = arr.length;
  if (!len) {
    throw new Error('choosing from empty array');
  }
  return arr[this.nextInt(len)];
};

/**
 * Ordered queue which returns items consecutively.
 *
 * This is actually a heap by index, with the added requirements that elements
 * can only be retrieved consecutively.
 */
function OrderedQueue() {
  this._index = 0;
  this._items = [];
}

OrderedQueue.prototype.push = function (item) {
  var items = this._items;
  var i = items.length | 0;
  var j;
  items.push(item);
  while (i > 0 && items[i].index < items[j = ((i - 1) >> 1)].index) {
    item = items[i];
    items[i] = items[j];
    items[j] = item;
    i = j;
  }
};

OrderedQueue.prototype.pop = function () {
  var items = this._items;
  var len = (items.length - 1) | 0;
  var first = items[0];
  if (!first || first.index > this._index) {
    return null;
  }
  this._index++;
  if (!len) {
    items.pop();
    return first;
  }
  items[0] = items.pop();
  var mid = len >> 1;
  var i = 0;
  var i1, i2, j, item, c, c1, c2;
  while (i < mid) {
    item = items[i];
    i1 = (i << 1) + 1;
    i2 = (i + 1) << 1;
    c1 = items[i1];
    c2 = items[i2];
    if (!c2 || c1.index <= c2.index) {
      c = c1;
      j = i1;
    } else {
      c = c2;
      j = i2;
    }
    if (c.index >= item.index) {
      break;
    }
    items[j] = item;
    items[i] = c;
    i = j;
  }
  return first;
};

/**
 * A tap is a buffer which remembers what has been already read.
 *
 * It is optimized for performance, at the cost of failing silently when
 * overflowing the buffer. This is a purposeful trade-off given the expected
 * rarity of this case and the large performance hit necessary to enforce
 * validity. See `isValid` below for more information.
 */
function Tap(buf, pos) {
  this.buf = buf;
  this.pos = pos | 0;
  if (this.pos < 0) {
    throw new Error('negative offset');
  }
}

/**
 * Check that the tap is in a valid state.
 *
 * For efficiency reasons, none of the methods below will fail if an overflow
 * occurs (either read, skip, or write). For this reason, it is up to the
 * caller to always check that the read, skip, or write was valid by calling
 * this method.
 */
Tap.prototype.isValid = function () { return this.pos <= this.buf.length; };

// Read, skip, write methods.
//
// These should fail silently when the buffer overflows. Note this is only
// required to be true when the functions are decoding valid objects. For
// example errors will still be thrown if a bad count is read, leading to a
// negative position offset (which will typically cause a failure in
// `readFixed`).

Tap.prototype.readBoolean = function () { return !!this.buf[this.pos++]; };

Tap.prototype.skipBoolean = function () { this.pos++; };

Tap.prototype.writeBoolean = function (b) { this.buf[this.pos++] = !!b; };

Tap.prototype.readInt = Tap.prototype.readLong = function () {
  var n = 0;
  var k = 0;
  var buf = this.buf;
  var b, h, f, fk;

  do {
    b = buf[this.pos++];
    h = b & 0x80;
    n |= (b & 0x7f) << k;
    k += 7;
  } while (h && k < 28);

  if (h) {
    // Switch to float arithmetic, otherwise we might overflow.
    f = n;
    fk = 268435456; // 2 ** 28.
    do {
      b = buf[this.pos++];
      f += (b & 0x7f) * fk;
      fk *= 128;
    } while (b & 0x80);
    return (f % 2 ? -(f + 1) : f) / 2;
  }

  return (n >> 1) ^ -(n & 1);
};

Tap.prototype.skipInt = Tap.prototype.skipLong = function () {
  var buf = this.buf;
  while (buf[this.pos++] & 0x80) {}
};

Tap.prototype.writeInt = Tap.prototype.writeLong = function (n) {
  var buf = this.buf;
  var f, m;

  if (n >= -1073741824 && n < 1073741824) {
    // Won't overflow, we can use integer arithmetic.
    m = n >= 0 ? n << 1 : (~n << 1) | 1;
    do {
      buf[this.pos] = m & 0x7f;
      m >>= 7;
    } while (m && (buf[this.pos++] |= 0x80));
  } else {
    // We have to use slower floating arithmetic.
    f = n >= 0 ? n * 2 : (-n * 2) - 1;
    do {
      buf[this.pos] = f & 0x7f;
      f /= 128;
    } while (f >= 1 && (buf[this.pos++] |= 0x80));
  }
  this.pos++;
};

Tap.prototype.readFloat = function () {
  var buf = this.buf;
  var pos = this.pos;
  this.pos += 4;
  if (this.pos > buf.length) {
    return;
  }
  return this.buf.readFloatLE(pos);
};

Tap.prototype.skipFloat = function () { this.pos += 4; };

Tap.prototype.writeFloat = function (f) {
  var buf = this.buf;
  var pos = this.pos;
  this.pos += 4;
  if (this.pos > buf.length) {
    return;
  }
  return this.buf.writeFloatLE(f, pos);
};

Tap.prototype.readDouble = function () {
  var buf = this.buf;
  var pos = this.pos;
  this.pos += 8;
  if (this.pos > buf.length) {
    return;
  }
  return this.buf.readDoubleLE(pos);
};

Tap.prototype.skipDouble = function () { this.pos += 8; };

Tap.prototype.writeDouble = function (d) {
  var buf = this.buf;
  var pos = this.pos;
  this.pos += 8;
  if (this.pos > buf.length) {
    return;
  }
  return this.buf.writeDoubleLE(d, pos);
};

Tap.prototype.readFixed = function (len) {
  var pos = this.pos;
  this.pos += len;
  if (this.pos > this.buf.length) {
    return;
  }
  var fixed = POOL.alloc(len);
  this.buf.copy(fixed, 0, pos, pos + len);
  return fixed;
};

Tap.prototype.skipFixed = function (len) { this.pos += len; };

Tap.prototype.writeFixed = function (buf, len) {
  len = len || buf.length;
  var pos = this.pos;
  this.pos += len;
  if (this.pos > this.buf.length) {
    return;
  }
  buf.copy(this.buf, pos, 0, len);
};

Tap.prototype.readBytes = function () {
  return this.readFixed(this.readLong());
};

Tap.prototype.skipBytes = function () {
  var len = this.readLong();
  this.pos += len;
};

Tap.prototype.writeBytes = function (buf) {
  var len = buf.length;
  this.writeLong(len);
  this.writeFixed(buf, len);
};

/* istanbul ignore else */
if (typeof Buffer.prototype.utf8Slice == 'function') {
  // Use this optimized function when available.
  Tap.prototype.readString = function () {
    var len = this.readLong();
    var pos = this.pos;
    var buf = this.buf;
    this.pos += len;
    if (this.pos > buf.length) {
      return;
    }
    return this.buf.utf8Slice(pos, pos + len);
  };
} else {
  Tap.prototype.readString = function () {
    var len = this.readLong();
    var pos = this.pos;
    var buf = this.buf;
    this.pos += len;
    if (this.pos > buf.length) {
      return;
    }
    return this.buf.slice(pos, pos + len).toString();
  };
}

Tap.prototype.skipString = function () {
  var len = this.readLong();
  this.pos += len;
};

Tap.prototype.writeString = function (s) {
  var len = Buffer.byteLength(s);
  var buf = this.buf;
  this.writeLong(len);
  var pos = this.pos;
  this.pos += len;
  if (this.pos > buf.length) {
    return;
  }
  if (len > 64) {
    this._writeUtf8(s, len);
  } else {
    var i, l, c1, c2;
    for (i = 0, l = len; i < l; i++) {
      c1 = s.charCodeAt(i);
      if (c1 < 0x80) {
        buf[pos++] = c1;
      } else if (c1 < 0x800) {
        buf[pos++] = c1 >> 6 | 0xc0;
        buf[pos++] = c1 & 0x3f | 0x80;
      } else if (
        (c1 & 0xfc00) === 0xd800 &&
        ((c2 = s.charCodeAt(i + 1)) & 0xfc00) === 0xdc00
      ) {
        c1 = 0x10000 + ((c1 & 0x03ff) << 10) + (c2 & 0x03ff);
        i++;
        buf[pos++] = c1 >> 18 | 0xf0;
        buf[pos++] = c1 >> 12 & 0x3f | 0x80;
        buf[pos++] = c1 >> 6 & 0x3f | 0x80;
        buf[pos++] = c1 & 0x3f | 0x80;
      } else {
        buf[pos++] = c1 >> 12 | 0xe0;
        buf[pos++] = c1 >> 6 & 0x3f | 0x80;
        buf[pos++] = c1 & 0x3f | 0x80;
      }
    }
  }
};

/* istanbul ignore else */
if (typeof Buffer.prototype.utf8Write == 'function') {
  Tap.prototype._writeUtf8 = function (str, len) {
    this.buf.utf8Write(str, this.pos - len, len);
  };
} else {
  // `utf8Write` isn't available in the browser.
  Tap.prototype._writeUtf8 = function (str, len) {
    this.buf.write(str, this.pos - len, len, 'utf8');
  };
}

/* istanbul ignore else */
if (typeof Buffer.prototype.latin1Write == 'function') {
  // `binaryWrite` has been renamed to `latin1Write` in Node v6.4.0, see
  // https://github.com/nodejs/node/pull/7111. Note that the `'binary'`
  // encoding argument still works however.
  Tap.prototype.writeBinary = function (str, len) {
    var pos = this.pos;
    this.pos += len;
    if (this.pos > this.buf.length) {
      return;
    }
    this.buf.latin1Write(str, pos, len);
  };
} else if (typeof Buffer.prototype.binaryWrite == 'function') {
  Tap.prototype.writeBinary = function (str, len) {
    var pos = this.pos;
    this.pos += len;
    if (this.pos > this.buf.length) {
      return;
    }
    this.buf.binaryWrite(str, pos, len);
  };
} else {
  // Slowest implementation.
  Tap.prototype.writeBinary = function (s, len) {
    var pos = this.pos;
    this.pos += len;
    if (this.pos > this.buf.length) {
      return;
    }
    this.buf.write(s, pos, len, 'binary');
  };
}

// Binary comparison methods.
//
// These are not guaranteed to consume the objects they are comparing when
// returning a non-zero result (allowing for performance benefits), so no other
// operations should be done on either tap after a compare returns a non-zero
// value. Also, these methods do not have the same silent failure requirement
// as read, skip, and write since they are assumed to be called on valid
// buffers.

Tap.prototype.matchBoolean = function (tap) {
  return this.buf[this.pos++] - tap.buf[tap.pos++];
};

Tap.prototype.matchInt = Tap.prototype.matchLong = function (tap) {
  var n1 = this.readLong();
  var n2 = tap.readLong();
  return n1 === n2 ? 0 : (n1 < n2 ? -1 : 1);
};

Tap.prototype.matchFloat = function (tap) {
  var n1 = this.readFloat();
  var n2 = tap.readFloat();
  return n1 === n2 ? 0 : (n1 < n2 ? -1 : 1);
};

Tap.prototype.matchDouble = function (tap) {
  var n1 = this.readDouble();
  var n2 = tap.readDouble();
  return n1 === n2 ? 0 : (n1 < n2 ? -1 : 1);
};

Tap.prototype.matchFixed = function (tap, len) {
  return this.readFixed(len).compare(tap.readFixed(len));
};

Tap.prototype.matchBytes = Tap.prototype.matchString = function (tap) {
  var l1 = this.readLong();
  var p1 = this.pos;
  this.pos += l1;
  var l2 = tap.readLong();
  var p2 = tap.pos;
  tap.pos += l2;
  var b1 = this.buf.slice(p1, this.pos);
  var b2 = tap.buf.slice(p2, tap.pos);
  return b1.compare(b2);
};

// Functions for supporting custom long classes.
//
// The two following methods allow the long implementations to not have to
// worry about Avro's zigzag encoding, we directly expose longs as unpacked.

Tap.prototype.unpackLongBytes = function () {
  var res = newBuffer(8);
  var n = 0;
  var i = 0; // Byte index in target buffer.
  var j = 6; // Bit offset in current target buffer byte.
  var buf = this.buf;
  var b, neg;

  b = buf[this.pos++];
  neg = b & 1;
  res.fill(0);

  n |= (b & 0x7f) >> 1;
  while (b & 0x80) {
    b = buf[this.pos++];
    n |= (b & 0x7f) << j;
    j += 7;
    if (j >= 8) {
      // Flush byte.
      j -= 8;
      res[i++] = n;
      n >>= 8;
    }
  }
  res[i] = n;

  if (neg) {
    invert(res, 8);
  }

  return res;
};

Tap.prototype.packLongBytes = function (buf) {
  var neg = (buf[7] & 0x80) >> 7;
  var res = this.buf;
  var j = 1;
  var k = 0;
  var m = 3;
  var n;

  if (neg) {
    invert(buf, 8);
    n = 1;
  } else {
    n = 0;
  }

  var parts = [
    buf.readUIntLE(0, 3),
    buf.readUIntLE(3, 3),
    buf.readUIntLE(6, 2)
  ];
  // Not reading more than 24 bits because we need to be able to combine the
  // "carry" bits from the previous part and JavaScript only supports bitwise
  // operations on 32 bit integers.
  while (m && !parts[--m]) {} // Skip trailing 0s.

  // Leading parts (if any), we never bail early here since we need the
  // continuation bit to be set.
  while (k < m) {
    n |= parts[k++] << j;
    j += 24;
    while (j > 7) {
      res[this.pos++] = (n & 0x7f) | 0x80;
      n >>= 7;
      j -= 7;
    }
  }

  // Final part, similar to normal packing aside from the initial offset.
  n |= parts[m] << j;
  do {
    res[this.pos] = n & 0x7f;
    n >>= 7;
  } while (n && (res[this.pos++] |= 0x80));
  this.pos++;

  // Restore original buffer (could make this optional?).
  if (neg) {
    invert(buf, 8);
  }
};

// Helpers.

/**
 * Invert all bits in a buffer.
 *
 * @param buf {Buffer} Non-empty buffer to invert.
 * @param len {Number} Buffer length (must be positive).
 */
function invert(buf, len) {
  while (len--) {
    buf[len] = ~buf[len];
  }
}


module.exports = {
  abstractFunction: abstractFunction,
<<<<<<< HEAD
=======
  addDeprecatedGetters: addDeprecatedGetters,
  bufferFrom: bufferFrom,
>>>>>>> 297a8b41
  capitalize: capitalize,
  copyOwnProperties: copyOwnProperties,
  getHash: getHash,
  compare: compare,
  getOption: getOption,
  jsonEnd: jsonEnd,
  newBuffer: newBuffer,
  objectValues: objectValues,
  toMap: toMap,
  singleIndexOf: singleIndexOf,
  hasDuplicates: hasDuplicates,
  Lcg: Lcg,
  OrderedQueue: OrderedQueue,
  Tap: Tap
};<|MERGE_RESOLUTION|>--- conflicted
+++ resolved
@@ -850,11 +850,7 @@
 
 module.exports = {
   abstractFunction: abstractFunction,
-<<<<<<< HEAD
-=======
-  addDeprecatedGetters: addDeprecatedGetters,
   bufferFrom: bufferFrom,
->>>>>>> 297a8b41
   capitalize: capitalize,
   copyOwnProperties: copyOwnProperties,
   getHash: getHash,
