--- conflicted
+++ resolved
@@ -487,16 +487,13 @@
     channel = ctx.channel;
   } else if (this._policy$) {
     channel = this._policy$(this._channels$.slice());
-<<<<<<< HEAD
+    if (!channel) {
+      debug('policy returned no channel, skipping call');
+      return;
+    }
   } else if (numChannels === 1) {
     // Common case, optimized away.
     channel = channels[0];
-=======
-    if (!channel) {
-      debug('policy returned no channel, skipping call');
-      return;
-    }
->>>>>>> 0d6bc85c
   } else {
     // Random selection, cheap and likely good enough for most use-cases.
     channel = channels[Math.floor(Math.random() * numChannels)];
