/* jshint node: true, mocha: true */

'use strict';

var containers = require('../lib/containers'),
    types = require('../lib/types'),
    utils = require('../lib/utils'),
    assert = require('assert'),
    stream = require('stream');


<<<<<<< HEAD
var Header = containers.HEADER_TYPE.recordConstructor;
=======
var BLOCK_TYPE = containers.BLOCK_TYPE;
var HEADER_TYPE = containers.HEADER_TYPE;
var Header = HEADER_TYPE.getRecordConstructor();
>>>>>>> 297a8b41
var MAGIC_BYTES = containers.MAGIC_BYTES;
var SYNC = utils.bufferFrom('atokensyncheader');
var Type = types.Type;
var streams = containers.streams;
var builtins = types.builtins;


suite('containers', function () {

  suite('streams', function () {

    suite('RawEncoder', function () {

      var RawEncoder = streams.RawEncoder;

      test('flush instantly', function (cb) {
        var t = Type.forSchema('int');
        var ins = [1, 0, -2];
        var outs = [2, 0, 3];
        var encoder = new RawEncoder(t)
          .on('data', function (buf) {
            assert.deepEqual(buf, new Buffer([outs.shift()]));
            if (ins.length) {
              encoder.write(ins.shift());
            } else {
              encoder.end();
            }
          })
          .on('end', function () {
            cb();
          });
        encoder.write(ins.shift());
      });

      test('flush once when batching', function (cb) {
        var t = Type.forSchema('int');
        var buf;
        var encoder = new RawEncoder(t, {batchSize: 50})
          .on('data', function (chunk) {
            assert.strictEqual(buf, undefined);
            buf = chunk;
          })
          .on('end', function () {
            assert.deepEqual(buf, utils.bufferFrom([2, 0, 3]));
            cb();
          });
        encoder.write(1);
        encoder.write(0);
        encoder.end(-2);
      });

      test('write multiple', function (cb) {
        var t = Type.forSchema('int');
        var bufs = [];
        var encoder = new RawEncoder(t, {batchSize: 1})
          .on('data', function (chunk) {
            bufs.push(chunk);
          })
          .on('end', function () {
            assert.deepEqual(bufs, [utils.bufferFrom([1]), utils.bufferFrom([2])]);
            cb();
          });
        encoder.write(-1);
        encoder.end(1);
      });

      test('resize', function (cb) {
        var t = Type.forSchema({type: 'fixed', name: 'A', size: 2});
        var data = utils.bufferFrom([48, 18]);
        var buf;
        var encoder = new RawEncoder(t, {batchSize: 1})
          .on('data', function (chunk) {
            assert.strictEqual(buf, undefined);
            buf = chunk;
          })
          .on('end', function () {
            assert.deepEqual(buf, data);
            cb();
          });
        encoder.write(data);
        encoder.end();
      });

      test('flush when full', function (cb) {
        var t = Type.forSchema({type: 'fixed', name: 'A', size: 2});
        var data = utils.bufferFrom([48, 18]);
        var chunks = [];
        var encoder = new RawEncoder(t, {batchSize: 2})
          .on('data', function (chunk) { chunks.push(chunk); })
          .on('end', function () {
            assert.deepEqual(chunks, [data, data]);
            cb();
          });
        encoder.write(data);
        encoder.write(data);
        encoder.end();
      });

      test('empty', function (cb) {
        var t = Type.forSchema('int');
        var chunks = [];
        var encoder = new RawEncoder(t, {batchSize: 2})
          .on('data', function (chunk) { chunks.push(chunk); })
          .on('end', function () {
            assert.deepEqual(chunks, []);
            cb();
          });
        encoder.end();
      });

      test('missing writer type', function () {
        assert.throws(function () { new RawEncoder(); });
      });

      test('writer type from schema', function () {
        var encoder = new RawEncoder('int');
        assert(encoder._type instanceof builtins.IntType);
      });

      test('invalid object', function (cb) {
        var t = Type.forSchema('int');
        var encoder = new RawEncoder(t)
          .on('error', function () { cb(); });
        encoder.write('hi');
      });

    });

    suite('RawDecoder', function () {

      var RawDecoder = streams.RawDecoder;

      test('single item', function (cb) {
        var t = Type.forSchema('int');
        var objs = [];
        var decoder = new RawDecoder(t)
          .on('data', function (obj) { objs.push(obj); })
          .on('end', function () {
            assert.deepEqual(objs, [0]);
            cb();
          });
        decoder.end(utils.bufferFrom([0]));
      });

      test('no writer type', function () {
        assert.throws(function () { new RawDecoder(); });
      });

      test('decoding', function (cb) {
        var t = Type.forSchema('int');
        var objs = [];
        var decoder = new RawDecoder(t)
          .on('data', function (obj) { objs.push(obj); })
          .on('end', function () {
            assert.deepEqual(objs, [1, 2]);
            cb();
          });
        decoder.write(utils.bufferFrom([2]));
        decoder.end(utils.bufferFrom([4]));
      });

      test('no decoding', function (cb) {
        var t = Type.forSchema('int');
        var bufs = [utils.bufferFrom([3]), utils.bufferFrom([124])];
        var objs = [];
        var decoder = new RawDecoder(t, {noDecode: true})
          .on('data', function (obj) { objs.push(obj); })
          .on('end', function () {
            assert.deepEqual(objs, bufs);
            cb();
          });
        decoder.write(bufs[0]);
        decoder.end(bufs[1]);
      });

      test('write partial', function (cb) {
        var t = Type.forSchema('bytes');
        var objs = [];
        var decoder = new RawDecoder(t)
          .on('data', function (obj) { objs.push(obj); })
          .on('end', function () {
            assert.deepEqual(objs, [utils.bufferFrom([6])]);
            cb();
          });
        decoder.write(utils.bufferFrom([2]));
        // Let the first read go through (and return null).
        process.nextTick(function () { decoder.end(utils.bufferFrom([6])); });
      });

      test('read before write', function (cb) {
        var t = Type.forSchema('int');
        var objs = [];
        var decoder = new RawDecoder(t)
          .on('data', function (obj) { objs.push(obj); })
          .on('end', function () {
            assert.deepEqual(objs, [1]);
            cb();
          });
        setTimeout(function () {
          decoder.end(utils.bufferFrom([2]));
        }, 50);
      });

      test('trailing data', function (cb) {
        var t = Type.forSchema('string');
        var decoder = new RawDecoder(t)
          .on('data', function () {}) // Set to flowing mode.
          .on('error', function (err) {
            assert(/trailing/.test(err), err);
            cb();
          });
        decoder.end(new Buffer([2]));
      });
    });

    suite('BlockEncoder', function () {

      var BlockEncoder = streams.BlockEncoder;

      test('invalid type', function () {
        assert.throws(function () { new BlockEncoder(); });
      });

      test('invalid codec', function () {
        var t = Type.forSchema('int');
        assert.throws(function () { new BlockEncoder(t, {codec: 'foo'}); });
      });

      test('invalid metadata', function () {
        var t = Type.forSchema('int');
        assert.throws(function () {
          new BlockEncoder(t, {metadata: {bar: 'foo'}});
        }, /invalid metadata/);
      });

      test('invalid object', function (cb) {
        var t = Type.forSchema('int');
        var encoder = new BlockEncoder(t)
          .on('error', function () { cb(); });
        encoder.write('hi');
      });

      test('empty eager header', function (cb) {
        var t = Type.forSchema('int');
        var chunks = [];
        var encoder = new BlockEncoder(t, {writeHeader: true})
          .on('data', function (chunk) { chunks.push(chunk); })
          .on('end', function () {
            assert.equal(chunks.length, 1);
            cb();
          });
        encoder.end();
      });

      test('empty lazy header', function (cb) {
        var t = Type.forSchema('int');
        var pushed = false;
        var encoder = new BlockEncoder(t, {omitHeader: false})
          .on('data', function () { pushed = true; })
          .on('end', function () {
            assert(!pushed);
            cb();
          });
        encoder.end();
      });

      test('empty pipe', function (cb) {
        var t = Type.forSchema('int');
        var rs = new stream.Readable();
        rs._read = function () { this.push(null); };
        var ws = new stream.Writable().on('finish', function () { cb(); });
        rs.pipe(new BlockEncoder(t)).pipe(ws);
      });

      test('flush on finish', function (cb) {
        var t = Type.forSchema('int');
        var chunks = [];
        var encoder = new BlockEncoder(t, {
          omitHeader: true,
          syncMarker: SYNC
        }).on('data', function (chunk) { chunks.push(chunk); })
          .on('end', function () {
            assert.deepEqual(chunks, [
              utils.bufferFrom([6]),
              utils.bufferFrom([6]),
              utils.bufferFrom([24, 0, 8]),
              SYNC
            ]);
            cb();
          });
        encoder.write(12);
        encoder.write(0);
        encoder.end(4);
      });

      test('flush on finish slow codec', function (cb) {
        var t = Type.forSchema('int');
        var pushed = false;
        var encoder = new BlockEncoder(t, {
          blockSize: 1,
          codec: 'slow',
          codecs: {slow: slowCodec},
          writeHeader: false
        }).on('data', function () { pushed = true; })
          .on('end', function () {
            assert(pushed);
            cb();
          });
        encoder.write(12);
        encoder.end();

        function slowCodec(buf, cb) {
          setTimeout(function () { cb(null, buf); }, 50);
        }
      });

      test('flush when full', function (cb) {
        var chunks = [];
        var encoder = new BlockEncoder(Type.forSchema('int'), {
          writeHeader: false,
          syncMarker: SYNC,
          blockSize: 2
        }).on('data', function (chunk) { chunks.push(chunk); })
          .on('end', function () {
            assert.deepEqual(
              chunks,
              [
                utils.bufferFrom([2]), utils.bufferFrom([2]), utils.bufferFrom([2]), SYNC,
                utils.bufferFrom([2]), utils.bufferFrom([4]), utils.bufferFrom([128, 1]), SYNC
              ]
            );
            cb();
          });
        encoder.write(1);
        encoder.end(64);
      });

      test('resize', function (cb) {
        var t = Type.forSchema({type: 'fixed', size: 8, name: 'Eight'});
        var buf = utils.bufferFrom('abcdefgh');
        var chunks = [];
        var encoder = new BlockEncoder(t, {
          omitHeader: true,
          syncMarker: SYNC,
          blockSize: 4
        }).on('data', function (chunk) { chunks.push(chunk); })
          .on('end', function () {
            var b1 = utils.bufferFrom([4]);
            var b2 = utils.bufferFrom([32]);
            assert.deepEqual(chunks, [b1, b2, Buffer.concat([buf, buf]), SYNC]);
            cb();
          });
        encoder.write(buf);
        encoder.end(buf);
      });

      test('compression error', function (cb) {
        var t = Type.forSchema('int');
        var codecs = {
          invalid: function (data, cb) { cb(new Error('ouch')); }
        };
        var encoder = new BlockEncoder(t, {codec: 'invalid', codecs: codecs})
          .on('error', function () { cb(); });
        encoder.end(12);
      });

      test('write non-canonical schema', function (cb) {
        var obj = {type: 'fixed', size: 2, name: 'Id', doc: 'An id.'};
        var id = utils.bufferFrom([1, 2]);
        var ids = [];
        var encoder = new BlockEncoder(obj);
        var decoder = new streams.BlockDecoder()
          .on('metadata', function (type, codec, header) {
            var schema = JSON.parse(header.meta['avro.schema'].toString());
            assert.deepEqual(schema, obj); // Check that doc field not stripped.
          })
          .on('data', function (id) { ids.push(id); })
          .on('end', function () {
            assert.deepEqual(ids, [id]);
            cb();
          });
        encoder.pipe(decoder);
        encoder.end(id);
      });

    });

    suite('BlockDecoder', function () {

      var BlockDecoder = streams.BlockDecoder;

      test('invalid magic bytes', function (cb) {
        var decoder = new BlockDecoder()
          .on('data', function () {})
          .on('error', function () { cb(); });
        decoder.write(utils.bufferFrom([0, 3, 2]));
        decoder.write(utils.bufferFrom([1]));
      });

      test('invalid sync marker', function (cb) {
        var decoder = new BlockDecoder()
          .on('data', function () {})
          .on('error', function () { cb(); });
        var header = new Header(
          MAGIC_BYTES,
          {
            'avro.schema': utils.bufferFrom('"int"'),
            'avro.codec': utils.bufferFrom('null')
          },
          SYNC
        );
        decoder.write(header.toBuffer());
        decoder.write(utils.bufferFrom([0, 0])); // Empty block.
        decoder.end(utils.bufferFrom('alongerstringthansixteenbytes'));
      });

      test('missing codec', function (cb) {
        var decoder = new BlockDecoder()
          .on('data', function () {})
          .on('end', function () { cb(); });
        var header = new Header(
          MAGIC_BYTES,
          {'avro.schema': utils.bufferFrom('"int"')},
          SYNC
        );
        decoder.end(header.toBuffer());
      });

      test('unknown codec', function (cb) {
        var decoder = new BlockDecoder()
          .on('data', function () {})
          .on('error', function () { cb(); });
        var header = new Header(
          MAGIC_BYTES,
          {
            'avro.schema': utils.bufferFrom('"int"'),
            'avro.codec': utils.bufferFrom('"foo"')
          },
          SYNC
        );
        decoder.end(header.toBuffer());
      });

      test('invalid schema', function (cb) {
        var decoder = new BlockDecoder()
          .on('data', function () {})
          .on('error', function () { cb(); });
        var header = new Header(
          MAGIC_BYTES,
          {
            'avro.schema': utils.bufferFrom('"int2"'),
            'avro.codec': utils.bufferFrom('null')
          },
          SYNC
        );
        decoder.end(header.toBuffer());
      });

      test('short header', function (cb) {
        var vals = [];
        var decoder = new BlockDecoder()
          .on('data', function (val) { vals.push(val); })
          .on('end', function () {
            assert.deepEqual(vals, [2]);
            cb();
          });
        var buf = new Header(
          MAGIC_BYTES,
          {'avro.schema': utils.bufferFrom('"int"')},
          SYNC
        ).toBuffer();
        decoder.write(buf.slice(0, 5)); // Part of header.
        decoder.write(buf.slice(5));
        decoder.write(utils.bufferFrom([2, 2, 4]));
        decoder.write(SYNC);
        decoder.end();
      });

    });

  });

  suite('encode & decode', function () {

    test('uncompressed int', function (cb) {
      var t = Type.forSchema('int');
      var objs = [];
      var encoder = new streams.BlockEncoder(t);
      var decoder = new streams.BlockDecoder()
        .on('data', function (obj) { objs.push(obj); })
        .on('end', function () {
          assert.deepEqual(objs, [12, 23, 48]);
          cb();
        });
      encoder.pipe(decoder);
      encoder.write(12);
      encoder.write(23);
      encoder.end(48);
    });

    test('uncompressed int non decoded', function (cb) {
      var t = Type.forSchema('int');
      var objs = [];
      var encoder = new streams.BlockEncoder(t);
      var decoder = new streams.BlockDecoder({noDecode: true})
        .on('data', function (obj) { objs.push(obj); })
        .on('end', function () {
          assert.deepEqual(objs, [utils.bufferFrom([96])]);
          cb();
        });
      encoder.pipe(decoder);
      encoder.end(48);
    });

    test('uncompressed int after delay', function (cb) {
      var t = Type.forSchema('int');
      var objs = [];
      var encoder = new streams.BlockEncoder(t);
      var decoder = new streams.BlockDecoder();
      encoder.pipe(decoder);
      encoder.write(12);
      encoder.write(23);
      encoder.end(48);

      setTimeout(function () {
        decoder
          .on('data', function (obj) { objs.push(obj); })
          .on('end', function () {
            assert.deepEqual(objs, [12, 23, 48]);
            cb();
          });
      }, 100);
    });

    test('uncompressed empty record', function (cb) {
      var t = Type.forSchema({type: 'record', name: 'A', fields: []});
      var objs = [];
      var encoder = new streams.BlockEncoder(t);
      var decoder = new streams.BlockDecoder()
        .on('data', function (obj) { objs.push(obj); })
        .on('end', function () {
          assert.deepEqual(objs, [{}, {}]);
          cb();
        });
      encoder.pipe(decoder);
      encoder.write({});
      encoder.end({});
    });

    test('deflated records', function (cb) {
      var t = Type.forSchema({
        type: 'record',
        name: 'Person',
        fields: [
          {name: 'name', type: 'string'},
          {name: 'age', type: 'int'}
        ]
      });
      var Person = t.recordConstructor;
      var p1 = [
        new Person('Ann', 23),
        new Person('Bob', 25)
      ];
      var p2 = [];
      var encoder = new streams.BlockEncoder(t, {codec: 'deflate'});
      var decoder = new streams.BlockDecoder()
        .on('data', function (obj) { p2.push(obj); })
        .on('end', function () {
          assert.deepEqual(p2, p1);
          cb();
        });
      encoder.pipe(decoder);
      var i, l;
      for (i = 0, l = p1.length; i < l; i++) {
        encoder.write(p1[i]);
      }
      encoder.end();
    });

    test('decompression error', function (cb) {
      var t = Type.forSchema('int');
      var codecs = {
        'null': function (data, cb) { cb(new Error('ouch')); }
      };
      var encoder = new streams.BlockEncoder(t, {codec: 'null'});
      var decoder = new streams.BlockDecoder({codecs: codecs})
        .on('error', function () { cb(); });
      encoder.pipe(decoder);
      encoder.end(1);
    });

    test('decompression late read', function (cb) {
      var chunks = [];
      var encoder = new streams.BlockEncoder(Type.forSchema('int'));
      var decoder = new streams.BlockDecoder();
      encoder.pipe(decoder);
      encoder.end(1);
      decoder.on('data', function (chunk) { chunks.push(chunk); })
        .on('end', function () {
          assert.deepEqual(chunks, [1]);
          cb();
        });
    });

    test('parse hook', function (cb) {
      var t1 = Type.forSchema({type: 'map', values: 'int'});
      var t2 = Type.forSchema({
        type: 'array',
        items: {
          name: 'Person',
          type: 'record',
          fields: [
            {name: 'name', type: 'string'},
            {name: 'age', type: 'int'}
          ]
        }
      });
      var Person = t2.itemsType.recordConstructor;
      var persons = [];
      var encoder = new streams.BlockEncoder(t1);
      var decoder = new streams.BlockDecoder({parseHook: parseHook})
        .on('data', function (val) { persons.push(val); })
        .on('end', function () {
          assert.deepEqual(
            persons,
            [
              [],
              [new Person('Ann', 23), new Person('Bob', 25)],
              [new Person('Celia', 48)]
            ]
          );
          cb();
        });
      encoder.pipe(decoder);
      encoder.write({});
      encoder.write({Ann: 23, Bob: 25});
      encoder.write({Celia: 48});
      encoder.end();

      function parseHook(schema) {
        assert.deepEqual(schema, t1.schema());
        return t2;
      }
    });

    test('reader type', function (cb) {
      var t1 = Type.forSchema({
        name: 'Person',
        type: 'record',
        fields: [
          {name: 'name', type: 'string'},
        ]
      });
      var t2 = Type.forSchema({
        name: 'Person',
        type: 'record',
        fields: [
          {name: 'name', type: 'string'},
          {name: 'fullName', aliases: ['name'], type: ['null', 'string']},
          {name: 'age', type: ['null', 'int'], 'default': null}
        ]
      });
      var persons = [];
      var encoder = new streams.BlockEncoder(t1);
      var decoder = new streams.BlockDecoder({readerSchema: t2})
        .on('data', function (val) { persons.push(val); })
        .on('end', function () {
          assert.deepEqual(
            persons,
            [
              {name: 'Ann', fullName: 'Ann', age: null},
              {name: 'Jane', fullName: 'Jane', age: null}
            ]
          );
          cb();
        });
      encoder.pipe(decoder);
      encoder.write({name: 'Ann'});
      encoder.write({name: 'Jane'});
      encoder.end();
    });

    test('metadata', function (cb) {
      var t = Type.forSchema('string');
      var buf = t.toBuffer('hello');
      var sawBuf = false;
      var objs = [];
      var encoder = new streams.BlockEncoder(t, {metadata: {foo: buf}});
      var decoder = new streams.BlockDecoder()
        .on('metadata', function (type, codec, header) {
          assert.deepEqual(header.meta.foo, buf);
          sawBuf = true;
        })
        .on('data', function (obj) { objs.push(obj); })
        .on('end', function () {
          assert.deepEqual(objs, ['hi']);
          assert(sawBuf);
          cb();
        });
      encoder.pipe(decoder);
      encoder.end('hi');
    });

    test('empty block', function (cb) {
      var t = Type.forSchema('int');
      var vals = [];
      var decoder = new streams.BlockDecoder()
        .on('data', function (val) { vals.push(val); })
        .on('end', function () {
          assert.deepEqual(vals, [1, 2]);
          cb();
        });
      decoder.write(HEADER_TYPE.toBuffer({
        magic: MAGIC_BYTES,
        meta: {
          'avro.schema': utils.bufferFrom('"int"'),
          'avro.codec': utils.bufferFrom('null')
        },
        sync: SYNC
      }));
      decoder.write(BLOCK_TYPE.toBuffer({
        count: 1, data: t.toBuffer(1), sync: SYNC
      }));
      decoder.write(BLOCK_TYPE.toBuffer({
        count: 0, data: utils.bufferFrom([]), sync: SYNC
      }));
      decoder.write(BLOCK_TYPE.toBuffer({
        count: 1, data: t.toBuffer(2), sync: SYNC
      }));
      decoder.end();
    });

  });

});<|MERGE_RESOLUTION|>--- conflicted
+++ resolved
@@ -9,13 +9,9 @@
     stream = require('stream');
 
 
-<<<<<<< HEAD
-var Header = containers.HEADER_TYPE.recordConstructor;
-=======
 var BLOCK_TYPE = containers.BLOCK_TYPE;
 var HEADER_TYPE = containers.HEADER_TYPE;
-var Header = HEADER_TYPE.getRecordConstructor();
->>>>>>> 297a8b41
+var Header = containers.HEADER_TYPE.recordConstructor;
 var MAGIC_BYTES = containers.MAGIC_BYTES;
 var SYNC = utils.bufferFrom('atokensyncheader');
 var Type = types.Type;
@@ -31,29 +27,10 @@
 
       var RawEncoder = streams.RawEncoder;
 
-      test('flush instantly', function (cb) {
-        var t = Type.forSchema('int');
-        var ins = [1, 0, -2];
-        var outs = [2, 0, 3];
+      test('flush once', function (cb) {
+        var t = Type.forSchema('int');
+        var buf;
         var encoder = new RawEncoder(t)
-          .on('data', function (buf) {
-            assert.deepEqual(buf, new Buffer([outs.shift()]));
-            if (ins.length) {
-              encoder.write(ins.shift());
-            } else {
-              encoder.end();
-            }
-          })
-          .on('end', function () {
-            cb();
-          });
-        encoder.write(ins.shift());
-      });
-
-      test('flush once when batching', function (cb) {
-        var t = Type.forSchema('int');
-        var buf;
-        var encoder = new RawEncoder(t, {batchSize: 50})
           .on('data', function (chunk) {
             assert.strictEqual(buf, undefined);
             buf = chunk;
@@ -219,16 +196,6 @@
         }, 50);
       });
 
-      test('trailing data', function (cb) {
-        var t = Type.forSchema('string');
-        var decoder = new RawDecoder(t)
-          .on('data', function () {}) // Set to flowing mode.
-          .on('error', function (err) {
-            assert(/trailing/.test(err), err);
-            cb();
-          });
-        decoder.end(new Buffer([2]));
-      });
     });
 
     suite('BlockEncoder', function () {
@@ -693,9 +660,14 @@
           cb();
         });
       encoder.pipe(decoder);
-      encoder.write({name: 'Ann'});
-      encoder.write({name: 'Jane'});
+      encoder.write({name: 'Ann'})
+      encoder.write({name: 'Jane'})
       encoder.end();
+
+      function parseHook(schema) {
+        assert.deepEqual(schema, t1.getSchema());
+        return t2;
+      }
     });
 
     test('metadata', function (cb) {
