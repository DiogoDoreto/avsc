{
  "name": "avsc",
<<<<<<< HEAD
  "version": "3.1.1",
=======
  "version": "3.1.5",
>>>>>>> 9aa026ea
  "description": "Blazingly fast serialization",
  "homepage": "https://github.com/mtth/avsc",
  "keywords": [
    "avro",
    "avsc",
    "schema",
    "json",
    "data",
    "encoding",
    "decoding",
    "serialization"
  ],
  "files": [
    "lib",
    "etc/browser"
  ],
  "main": "./lib",
  "browser": {
    "./lib": "./etc/browser/avsc.js",
    "crypto": "./etc/browser/crypto.js",
    "fs": "./etc/browser/fs.js"
  },
  "engines": {
    "node": ">=0.11"
  },
  "scripts": {
    "test": "mocha --ui tdd --reporter dot",
    "cover": "istanbul cover _mocha -- --ui tdd --reporter dot",
    "clean": "rm -rf coverage node_modules"
  },
  "devDependencies": {
    "coveralls": "^2.11.4",
    "istanbul": "^0.3.19",
    "mocha": "^2.3.2",
    "tmp": "^0.0.28"
  },
  "author": "Matthieu Monsch",
  "license": "MIT",
  "repository": {
    "type": "git",
    "url": "git://github.com/mtth/avsc.git"
  }
}<|MERGE_RESOLUTION|>--- conflicted
+++ resolved
@@ -1,10 +1,6 @@
 {
   "name": "avsc",
-<<<<<<< HEAD
-  "version": "3.1.1",
-=======
-  "version": "3.1.5",
->>>>>>> 9aa026ea
+  "version": "3.2.0",
   "description": "Blazingly fast serialization",
   "homepage": "https://github.com/mtth/avsc",
   "keywords": [
@@ -15,7 +11,9 @@
     "data",
     "encoding",
     "decoding",
-    "serialization"
+    "serialization",
+    "rpc",
+    "ipc"
   ],
   "files": [
     "lib",
